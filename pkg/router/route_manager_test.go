--- conflicted
+++ resolved
@@ -119,7 +119,6 @@
 	require.NoError(t, <-errCh)
 }
 
-<<<<<<< HEAD
 // TODO(evanlinjin): re-implement the tests below.
 //func TestRouteManagerConfirmLoop(t *testing.T) {
 //	rt := manageRoutingTable(routing.InMemoryRoutingTable())
@@ -211,97 +210,4 @@
 //
 //	require.NoError(t, in.Close())
 //	require.NoError(t, <-errCh)
-//}
-=======
-func TestRouteManagerConfirmLoop(t *testing.T) {
-	rt := manageRoutingTable(routing.InMemoryRoutingTable())
-	var inAddr *app.LoopAddr
-	var inRule routing.Rule
-	var noiseMsg []byte
-	callbacks := &setupCallbacks{
-		ConfirmLoop: func(addr *app.LoopAddr, rule routing.Rule, nMsg []byte) (noiseRes []byte, err error) {
-			inAddr = addr
-			inRule = rule
-			noiseMsg = nMsg
-			return []byte("foo"), nil
-		},
-	}
-	rm := &routeManager{logging.MustGetLogger("routesetup"), rt, callbacks}
-
-	in, out := net.Pipe()
-	errCh := make(chan error)
-	go func() {
-		errCh <- rm.Serve(out)
-	}()
-
-	proto := setup.NewSetupProtocol(in)
-	pk, _ := cipher.GenerateKeyPair()
-	rule := routing.AppRule(time.Now(), 3, pk, 3, 2)
-	require.NoError(t, rt.SetRule(2, rule))
-
-	rule = routing.ForwardRule(time.Now(), 3, uuid.New())
-	require.NoError(t, rt.SetRule(1, rule))
-
-	ld := &setup.LoopData{
-		RemotePK:     pk,
-		RemotePort:   3,
-		LocalPort:    2,
-		RouteID:      1,
-		NoiseMessage: []byte("bar"),
-	}
-	noiseRes, err := setup.ConfirmLoop(proto, ld)
-	require.NoError(t, err)
-	assert.Equal(t, []byte("foo"), noiseRes)
-	assert.Equal(t, []byte("bar"), noiseMsg)
-	assert.Equal(t, rule, inRule)
-	assert.Equal(t, uint16(2), inAddr.Port)
-	assert.Equal(t, uint16(3), inAddr.Remote.Port)
-	assert.Equal(t, pk, inAddr.Remote.PubKey)
-
-	require.NoError(t, in.Close())
-	require.NoError(t, <-errCh)
-}
-
-func TestRouteManagerLoopClosed(t *testing.T) {
-	rt := manageRoutingTable(routing.InMemoryRoutingTable())
-	var inAddr *app.LoopAddr
-	callbacks := &setupCallbacks{
-		LoopClosed: func(addr *app.LoopAddr) error {
-			inAddr = addr
-			return nil
-		},
-	}
-	rm := &routeManager{logging.MustGetLogger("routesetup"), rt, callbacks}
-
-	in, out := net.Pipe()
-	errCh := make(chan error)
-	go func() {
-		errCh <- rm.Serve(out)
-	}()
-
-	proto := setup.NewSetupProtocol(in)
-
-	pk, _ := cipher.GenerateKeyPair()
-
-	rule := routing.AppRule(time.Now(), 3, pk, 3, 2)
-	require.NoError(t, rt.SetRule(2, rule))
-
-	rule = routing.ForwardRule(time.Now(), 3, uuid.New())
-	require.NoError(t, rt.SetRule(1, rule))
-
-	ld := &setup.LoopData{
-		RemotePK:     pk,
-		RemotePort:   3,
-		LocalPort:    2,
-		RouteID:      1,
-		NoiseMessage: []byte("bar"),
-	}
-	require.NoError(t, setup.LoopClosed(proto, ld))
-	assert.Equal(t, uint16(2), inAddr.Port)
-	assert.Equal(t, uint16(3), inAddr.Remote.Port)
-	assert.Equal(t, pk, inAddr.Remote.PubKey)
-
-	require.NoError(t, in.Close())
-	require.NoError(t, <-errCh)
-}
->>>>>>> c3a15be7
+//}