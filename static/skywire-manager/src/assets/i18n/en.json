--- conflicted
+++ resolved
@@ -1,9 +1,4 @@
 {
-<<<<<<< HEAD
-  "test": "Hello World",
-  "Refresh rate": "Refresh rate",
-  "Language": "Language"
-=======
   "common": {
     "skywire-manager": "Skywire Manager",
     "public-key": "Public Key",
@@ -155,5 +150,4 @@
     "tooltip": "Copy to clipboard",
     "copied": "Copied!"
   }
->>>>>>> db7a9703
 }