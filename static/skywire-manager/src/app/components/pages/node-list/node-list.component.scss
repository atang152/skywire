@import "variables";

.mat-app-background {
  padding: 0;
}

<<<<<<< HEAD
.reload-icon {
  width: 20px;
  cursor: pointer;
}

.reload-button
{
  display: flex;
  align-items: center;
  background: transparent no-repeat;
  border: none;
  cursor: pointer;
  overflow: hidden;
  outline: none;
  color: white;
  font-size: 16px;

  .reload-icon {
    margin-left: 8px;
  }
=======
.mat-toolbar {
  background-color: transparent;
  margin-bottom: 80px;
  padding-top: 30px;
  justify-content: space-between;
>>>>>>> db7a9703
}

.node-list-container
{
  .mat-form-field-infix{
    width: 50px !important;
  }

  .bold {
    font-weight: bold;
  }
}

.actions {
  text-align: right;

  button {
    width: 24px;
    height: 24px;
    line-height: 24px;

    &:last-child {
      margin-left: 15px;
    }
  }
}<|MERGE_RESOLUTION|>--- conflicted
+++ resolved
@@ -4,7 +4,6 @@
   padding: 0;
 }
 
-<<<<<<< HEAD
 .reload-icon {
   width: 20px;
   cursor: pointer;
@@ -25,13 +24,6 @@
   .reload-icon {
     margin-left: 8px;
   }
-=======
-.mat-toolbar {
-  background-color: transparent;
-  margin-bottom: 80px;
-  padding-top: 30px;
-  justify-content: space-between;
->>>>>>> db7a9703
 }
 
 .node-list-container
