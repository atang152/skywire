--- conflicted
+++ resolved
@@ -4,13 +4,9 @@
 import { MatDialog, MatSnackBar } from '@angular/material';
 import { ConfigurationComponent } from './configuration/configuration.component';
 import { TerminalComponent } from './terminal/terminal.component';
-<<<<<<< HEAD
-import {SshWarningDialogComponent} from "./ssh-warning-dialog/ssh-warning-dialog.component";
-import {UpdateNodeComponent} from "./update-node/update-node.component";
-=======
 import { Router } from '@angular/router';
 import { TranslateService } from '@ngx-translate/core';
->>>>>>> db7a9703
+import {UpdateNodeComponent} from "./update-node/update-node.component";
 
 @Component({
   selector: 'app-actions',
@@ -24,13 +20,9 @@
   constructor(
     private nodeService: NodeService,
     private snackbar: MatSnackBar,
-<<<<<<< HEAD
-    private dialog: MatDialog
-=======
     private dialog: MatDialog,
     private router: Router,
-    private translate: TranslateService,
->>>>>>> db7a9703
+    private translate: TranslateService
   ) { }
 
   reboot() {
