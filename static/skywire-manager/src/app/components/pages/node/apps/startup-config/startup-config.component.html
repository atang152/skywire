<<<<<<< HEAD
<app-dialog [headline]="'apps.config.title' | translate">
  <mat-dialog-content>
    <form class="startup-form" *ngIf="autoStartConfig">
      <mat-list>
        <mat-list-item>
=======
<app-dialog [headline]="'apps.config.title' | translate" [dialogRef]="dialogRef">
  <form class="startup-form clearfix" *ngIf="autoStartConfig">
    <mat-list>
      <mat-list-item>
>>>>>>> 7cc6d19b
        <span>
          {{ autoStartTitle | translate }}
        </span>
          <mat-slide-toggle
            id="toggleAutomaticStartBtn"
            (change)="toggle($event)"
            [checked]="isAutoStartChecked"></mat-slide-toggle>
        </mat-list-item>
        <mat-list-item *ngIf="hasKeyPair">
          <app-keypair
            [required]="isAutoStartChecked"
            (keypairChange)="keypairChange($event)"
            [keypair]="keyPair"
          ></app-keypair>
        </mat-list-item>
      </mat-list>
    </form>
  </mat-dialog-content>
  <mat-dialog-actions align="end">
    <button
      id="saveStartupConfigBtn"
      [disabled]="!formValid"
      class="submit-btn"
      color="primary"
      mat-raised-button
      (click)="save()">
      {{ 'common.save' | translate }}
    </button>
  </mat-dialog-actions>
</app-dialog><|MERGE_RESOLUTION|>--- conflicted
+++ resolved
@@ -1,22 +1,15 @@
-<<<<<<< HEAD
 <app-dialog [headline]="'apps.config.title' | translate">
   <mat-dialog-content>
-    <form class="startup-form" *ngIf="autoStartConfig">
+    <form class="startup-form clearfix" *ngIf="autoStartConfig">
       <mat-list>
         <mat-list-item>
-=======
-<app-dialog [headline]="'apps.config.title' | translate" [dialogRef]="dialogRef">
-  <form class="startup-form clearfix" *ngIf="autoStartConfig">
-    <mat-list>
-      <mat-list-item>
->>>>>>> 7cc6d19b
-        <span>
-          {{ autoStartTitle | translate }}
-        </span>
-          <mat-slide-toggle
-            id="toggleAutomaticStartBtn"
-            (change)="toggle($event)"
-            [checked]="isAutoStartChecked"></mat-slide-toggle>
+          <span>
+            {{ autoStartTitle | translate }}
+          </span>
+            <mat-slide-toggle
+              id="toggleAutomaticStartBtn"
+              (change)="toggle($event)"
+              [checked]="isAutoStartChecked"></mat-slide-toggle>
         </mat-list-item>
         <mat-list-item *ngIf="hasKeyPair">
           <app-keypair
