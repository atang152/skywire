import { Component, Inject, OnInit } from '@angular/core';
import { Keypair} from '../../../../../../app.datatypes';
import { MAT_DIALOG_DATA, MatDialogRef } from '@angular/material';
import {KeyPairState} from "../../../../../layout/keypair/keypair.component";

@Component({
  selector: 'app-socksc-connect',
  templateUrl: './socksc-connect.component.html',
  styleUrls: ['./socksc-connect.component.css']
})
export class SockscConnectComponent implements OnInit
{
  keypair: Keypair;
  private discoveries = [];
  constructor(
    public dialogRef: MatDialogRef<SockscConnectComponent>,
    @Inject(MAT_DIALOG_DATA) private data: any,
<<<<<<< HEAD
    private nodeService: NodeService,
  ) {
    this.discoveries = data.discoveries;
    this.discovery = this.discoveries[0];
  }

  ngOnInit() {
  }

  search() {
    this.nodeService.searchServices(this.serviceKey, this.currentPage, this.limit, this.discovery)
      .subscribe((result: SearchResult) => {
        this.results = result.result;
        this.count = result.count;
        this.pages = Math.floor(this.count / this.limit);
      });
  }
=======
    private dialogRef: MatDialogRef<SockscConnectComponent>
  ) {}
>>>>>>> 64ff0974

  ngOnInit()
  {
    this.discoveries = this.data.discoveries;
  }

  keypairChange({keyPair, valid}: KeyPairState)
  {
    if (valid)
    {
      this.keypair = keyPair;
    }
  }

  connect(keypair?: Keypair)
  {
    if (keypair)
    {
      this.keypair = keypair;
    }

    this.dialogRef.close(this.keypair);
  }
}<|MERGE_RESOLUTION|>--- conflicted
+++ resolved
@@ -15,28 +15,7 @@
   constructor(
     public dialogRef: MatDialogRef<SockscConnectComponent>,
     @Inject(MAT_DIALOG_DATA) private data: any,
-<<<<<<< HEAD
-    private nodeService: NodeService,
-  ) {
-    this.discoveries = data.discoveries;
-    this.discovery = this.discoveries[0];
-  }
-
-  ngOnInit() {
-  }
-
-  search() {
-    this.nodeService.searchServices(this.serviceKey, this.currentPage, this.limit, this.discovery)
-      .subscribe((result: SearchResult) => {
-        this.results = result.result;
-        this.count = result.count;
-        this.pages = Math.floor(this.count / this.limit);
-      });
-  }
-=======
-    private dialogRef: MatDialogRef<SockscConnectComponent>
-  ) {}
->>>>>>> 64ff0974
+  ) { }
 
   ngOnInit()
   {
