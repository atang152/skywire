--- conflicted
+++ resolved
@@ -1,13 +1,11 @@
 import {Injectable} from '@angular/core';
 import {ApiService} from './api.service';
-<<<<<<< HEAD
 import { Observable, of, throwError } from 'rxjs';
-import { catchError, tap } from 'rxjs/operators';
-=======
-import { Observable, of, ReplaySubject, throwError } from 'rxjs';
 import { catchError, map, tap } from 'rxjs/operators';
-import { Router } from '@angular/router';
->>>>>>> cb6f52b2
+
+export enum AUTH_STATE {
+  LOGIN_OK, LOGIN_FAIL, CHANGE_PASSWORD
+}
 
 @Injectable({
   providedIn: 'root'
@@ -15,16 +13,7 @@
 export class AuthService {
   constructor(
     private apiService: ApiService,
-<<<<<<< HEAD
   ) { }
-=======
-    private router: Router,
-  ) {
-    this.checkLogin().subscribe(status => {
-      this.loggedIn.next(!!status);
-    });
-  }
->>>>>>> cb6f52b2
 
   login(password: string) {
     return this.apiService.post('login', {pass: password}, {type: 'form'})
@@ -40,39 +29,30 @@
       );
   }
 
-  checkLogin(): Observable<string|null> {
+  checkLogin(): Observable<AUTH_STATE> {
     return this.apiService.post('checkLogin', {}, {responseType: 'text'})
-<<<<<<< HEAD
-      .pipe(catchError(() => of(null)));
-=======
       .pipe(
+        map(() => AUTH_STATE.LOGIN_OK),
         catchError(err => {
           if (err.error.includes('Unauthorized')) {
-            return of(null);
+            return of(AUTH_STATE.LOGIN_FAIL);
           }
 
-          return throwError(err);
-        }),
+          if (err.error.includes('change password')) {
+            return of(AUTH_STATE.CHANGE_PASSWORD);
+          }
+        })
       );
   }
 
   changePassword(oldPass: string, newPass: string): Observable<boolean> {
     return this.apiService.post('updatePass', {oldPass, newPass}, {type: 'form', responseType: 'text'})
-      .pipe(
-        tap(result => {
-          if (result === 'true') {
-            this.loggedIn.next(false);
-
-            return of(true);
-          } else {
-            throw new Error(result);
-          }
-        }),
-      );
-  }
-
-  isLoggedIn(): Observable<boolean> {
-    return this.loggedIn.asObservable();
->>>>>>> cb6f52b2
+      .pipe(map(result => {
+        if (result === 'true') {
+          return true;
+        } else {
+          throw new Error(result);
+        }
+      }));
   }
 }